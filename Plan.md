# Lisp-машина

## Авторы

- Даниил Клюс 23223
- Михаил Копылов 23223

## Цель

Разработать интерпретатор языка Scheme (части стандарта R7RS) на языке Rust.

## Базовые требования

- [x] Определение функции
- [x] Определение статического лексического контекста
- [x] Рекурсия (в том числе оптимизированная хвостовая рекурсия)
- [x] Ветвление, логические связки с отложенным порядком исполнения
- [x] Присваивание для ранее определенных символов
- [x] Макросы (как defmacro из Clojure)
- [ ] Ввод-вывод (консольный и файловый)
- [x] Возможность добавления встроенных функций на Rust

Поведение языка должно соответствовать стандарту R7RS.

Реализация интерпретатора на языке Rust должна быть выполнена в виде библиотеки, которая может быть использована в других проектах.

Реализация на Rust должна содержать минимальный набор встроенных функций, необходимых для написания программ на языке Scheme. Все остальные необходимые элементы языка должны быть выражены в этом минимальном базисе.

## Базовые типы данных

- [x] `boolean` (#t, #f, #true, #false)
- [x] `number` (integer, float)
- [x] `string`
- [x] `symbol`
- [x] `list`
- [x] `pair` (`improper list`)
- [x] `char`
- [x] `procedure`
- [ ] `port`

## Специальные формы

### Реализация на Rust должна содержать:

- [x] `define`
- [x] `define-macro`
- [x] `set!`
- [x] `lambda`
- [x] `let` (and named let)
- [x] `letrec`
- [x] `if`
- [x] `cond`
<<<<<<< HEAD
- [x] `and`
- [x] `or`
=======
>>>>>>> 6fd196cc
- [x] `do`
- [x] `quote`
- [x] `quasiquote`
- [x] `unquote`
- [x] `unquote-splicing`
- [x] `include`
- [x] `load`

### Реализация на Scheme должна содержать:

- [x] `let*`
- [x] `letrec*`
- [x] `case`
- [x] `when`
- [x] `unless`
<<<<<<< HEAD
=======
- [x] `and`
- [x] `or`
>>>>>>> 6fd196cc

## Стандартная библиотека

Функции стандартной библиотеки, которые нельзя выразить через другие реализовываются на Rust.
Остальные должны быть реализованы на Scheme.

<<<<<<< HEAD
- [x] equivalence predicates:
	- [x] `eqv?`
	- [x] `eq?`
	- [x] `equal?`
- [x] numbers:
	- [x] `number?`
	- [x] `+`
	- [x] `-`
	- [x] `*`
	- [x] `/`
    - [x] `=`
    - [x] `<`
    - [x] `>`
    - [x] `<=`
    - [x] `>=`
	- [x] `integer?`
	- [x] `zero?`
	- [x] `positive?`
	- [x] `negative?`
	- [x] `odd?`
	- [x] `even?`
	- [x] `abs`
	- [x] `min`
	- [x] `max`
	- [x] `modulo`
	- [x] `quotient`
	- [x] `remainder`
	- [x] `floor`
	- [x] `ceiling`
	- [x] `truncate`
	- [x] `round`
	- [x] `square`
	- [x] `sqrt`
	- [x] `expt`
	- [x] `number->string`
	- [x] `string->number`
- [x] booleans:
	- [x] `boolean?`
	- [x] `not`
    - [x] `and`
    - [x] `or`
- [x] pairs and lists:
	- [x] `pair?`
	- [x] `cons`
	- [x] `car`
	- [x] `cdr`
	- [x] `caar`
	- [x] `cadr`
	- [x] `cdar`
	- [x] `cddr`
	- [x] `caaar`, `caadr`, ..., `cddar`, `cdddr`
	- [x] `null?`
	- [x] `list?`
	- [x] `make-list`
	- [x] `list`
	- [x] `length`
	- [x] `append`
	- [x] `reverse`
	- [x] `list-tail`
	- [x] `list-ref`
	- [x] `memq`
	- [x] `memv`
	- [x] `member`
	- [x] `assq`
	- [x] `assv`
	- [x] `assoc`
	- [x] `list-copy`
- [x] symbols:
	- [x] `symbol?`
	- [x] `symbol->string`
	- [x] `string->symbol`
- [x] characters:
	- [x] `char?`
    - [x] `char=?`
    - [x] `char<?`
    - [x] `char>?`
    - [x] `char<=?`
    - [x] `char>=?`
	- [x] `char-alphabetic?`
	- [x] `char-numeric?`
	- [x] `char-whitespace?`
	- [x] `char-upper-case?`
	- [x] `char-lower-case?`
	- [x] `digit-value`
	- [x] `char->integer`
	- [x] `integer->char`
	- [x] `char-upcase`
	- [x] `char-downcase`
	- [x] `char-foldcase`
- [x] strings:
	- [x] `string?`
    - [x] `string=?`
    - [x] `string<?`
    - [x] `string>?`
    - [x] `string<=?`
    - [x] `string>=?`
	- [x] `make-string`
	- [x] `string`
	- [x] `string-length`
	- [x] `string-ref`
	- [x] `string-set!`
	- [x] `string-upcase`
	- [x] `string-downcase`
	- [x] `string-foldcase`
	- [x] `substring`
	- [x] `string-append`
	- [x] `string->list`
	- [x] `list->string`
	- [x] `string-copy`
    - [x] `string-copy!`
    - [x] `string-fill!`
- [x] controls:
	- [x] `procedure?`
	- [x] `apply`
	- [x] `eval`
	- [x] `map`
	- [x] `string-map`
	- [x] `for-each`
	- [x] `string-for-each`
- [ ] ports:
	- [ ] `port?`
	- [ ] `call-with-port`
	- [ ] `call-with-input-file`
	- [ ] `call-with-output-file`
	- [ ] `input-port?`
	- [ ] `output-port?`
	- [ ] `input-port-open?`
	- [ ] `output-port-open?`
	- [ ] `current-input-port`
	- [ ] `current-output-port`
	- [ ] `current-error-port`
	- [ ] `open-input-file`
	- [ ] `open-output-file`
	- [ ] `close-port`
	- [ ] `close-input-port`
	- [ ] `close-output-port`
	- [ ] `open-input-string`
	- [ ] `open-output-string`
	- [ ] `get-output-string`
	- [x] `read`
	- [ ] `read-char`
	- [ ] `peek-char`
	- [ ] `read-line`
	- [ ] `eof-object?`
	- [ ] `eof-object`
	- [ ] `char-ready?`
	- [ ] `read-string`
	- [ ] `write`
	- [x] `display`
	- [x] `newline`
	- [ ] `write-char`
	- [ ] `write-string`
	- [ ] `flush-output-port`
- [ ] system interface:
	- [x] `load`
	- [ ] `file-exists?`
	- [ ] `delete-file`
	- [ ] `command-line`
	- [x] `exit`
	- [ ] `get-environment-variable`
	- [ ] `get-environment-variables`
	- [x] `current-second`
=======
- [ ] equivalence predicates:
  - [ ] `eqv?`
  - [ ] `eq?`
  - [ ] `equal?`
- [ ] numbers:
  - [ ] `number?`
  - [x] `+`
  - [x] `-`
  - [x] `*`
  - [x] `/`
  - [x] `=`
  - [x] `<`
  - [x] `>`
  - [x] `<=`
  - [x] `>=`
  - [ ] `integer?`
  - [ ] `real?`
  - [ ] `zero?`
  - [ ] `positive?`
  - [ ] `negative?`
  - [ ] `odd?`
  - [ ] `even?`
  - [ ] `abs`
  - [ ] `min`
  - [ ] `max`
  - [ ] `modulo`
  - [ ] `quotient`
  - [ ] `remainder`
  - [ ] `floor`
  - [ ] `ceiling`
  - [ ] `truncate`
  - [ ] `round`
  - [ ] `square`
  - [ ] `sqrt`
  - [ ] `expt`
  - [ ] `number->string`
  - [ ] `string->number`
- [ ] booleans:
  - [ ] `boolean?`
  - [x] `not`
  - [x] `and`
  - [x] `or`
- [ ] pairs and lists:
  - [ ] `pair?`
  - [x] `cons`
  - [x] `car`
  - [x] `cdr`
  - [x] `caar`
  - [x] `cadr`
  - [x] `cdar`
  - [x] `cddr`
  - [x] `caaar`, `caadr`, ..., `cddar`, `cdddr`
  - [x] `null?`
  - [ ] `list?`
  - [ ] `make-list`
  - [x] `list`
  - [ ] `length`
  - [ ] `append`
  - [ ] `reverse`
  - [ ] `list-tail`
  - [ ] `list-ref`
  - [ ] `memq`
  - [ ] `memv`
  - [ ] `member`
  - [ ] `assq`
  - [ ] `assv`
  - [ ] `assoc`
  - [ ] `list-copy`
- [ ] symbols:
  - [ ] `symbol?`
  - [ ] `symbol->string`
  - [ ] `string->symbol`
- [ ] characters:
  - [ ] `char?`
  - [ ] `char=?`
  - [ ] `char<?`
  - [ ] `char>?`
  - [ ] `char<=?`
  - [ ] `char>=?`
  - [ ] `char-alphabetic?`
  - [ ] `char-numeric?`
  - [ ] `char-whitespace?`
  - [ ] `char-upper-case?`
  - [ ] `char-lower-case?`
  - [ ] `digit-value`
  - [ ] `char->integer`
  - [ ] `integer->char`
  - [ ] `char-upcase`
  - [ ] `char-downcase`
  - [ ] `char-foldcase`
- [ ] strings:
  - [ ] `string?`
  - [ ] `string=?`
  - [ ] `string<?`
  - [ ] `string>?`
  - [ ] `string<=?`
  - [ ] `string>=?`
  - [ ] `make-string`
  - [ ] `string`
  - [ ] `string-length`
  - [ ] `string-ref`
  - [x] `string-set!`
  - [ ] `string-upcase`
  - [ ] `string-downcase`
  - [ ] `string-foldcase`
  - [ ] `substring`
  - [ ] `string-append`
  - [ ] `string->list`
  - [ ] `list->string`
  - [ ] `string-copy`
  - [ ] `string-copy!`
  - [ ] `string-fill!`
- [ ] controls:
  - [ ] `procedure?`
  - [x] `apply`
  - [x] `eval`
  - [x] `map`
  - [ ] `string-map`
  - [ ] `for-each`
  - [ ] `string-for-each`
- [ ] ports:
  - [ ] `port?`
  - [ ] `call-with-port`
  - [ ] `call-with-input-file`
  - [ ] `call-with-output-file`
  - [ ] `input-port?`
  - [ ] `output-port?`
  - [ ] `input-port-open?`
  - [ ] `output-port-open?`
  - [ ] `current-input-port`
  - [ ] `current-output-port`
  - [ ] `current-error-port`
  - [ ] `open-input-file`
  - [ ] `open-output-file`
  - [ ] `close-port`
  - [ ] `close-input-port`
  - [ ] `close-output-port`
  - [ ] `open-input-string`
  - [ ] `open-output-string`
  - [ ] `get-output-string`
  - [x] `read`
  - [ ] `read-char`
  - [ ] `peek-char`
  - [ ] `read-line`
  - [ ] `eof-object?`
  - [ ] `eof-object`
  - [ ] `char-ready?`
  - [ ] `read-string`
  - [ ] `write`
  - [x] `display`
  - [x] `newline`
  - [ ] `write-char`
  - [ ] `write-string`
  - [ ] `flush-output-port`
- [ ] system interface:
  - [x] `load`
  - [ ] `file-exists?`
  - [ ] `delete-file`
  - [ ] `command-line`
  - [x] `exit`
  - [ ] `get-environment-variable`
  - [ ] `get-environment-variables`
  - [ ] `current-second`
>>>>>>> 6fd196cc

## Дополнительные требования:

- [ ] Реализация pattern matching
- [ ] Реализация ленивых вычислений, отложенного порядка вычислений для вызовов функций<|MERGE_RESOLUTION|>--- conflicted
+++ resolved
@@ -50,11 +50,6 @@
 - [x] `letrec`
 - [x] `if`
 - [x] `cond`
-<<<<<<< HEAD
-- [x] `and`
-- [x] `or`
-=======
->>>>>>> 6fd196cc
 - [x] `do`
 - [x] `quote`
 - [x] `quasiquote`
@@ -70,18 +65,14 @@
 - [x] `case`
 - [x] `when`
 - [x] `unless`
-<<<<<<< HEAD
-=======
 - [x] `and`
 - [x] `or`
->>>>>>> 6fd196cc
 
 ## Стандартная библиотека
 
 Функции стандартной библиотеки, которые нельзя выразить через другие реализовываются на Rust.
 Остальные должны быть реализованы на Scheme.
 
-<<<<<<< HEAD
 - [x] equivalence predicates:
 	- [x] `eqv?`
 	- [x] `eq?`
@@ -244,171 +235,6 @@
 	- [ ] `get-environment-variable`
 	- [ ] `get-environment-variables`
 	- [x] `current-second`
-=======
-- [ ] equivalence predicates:
-  - [ ] `eqv?`
-  - [ ] `eq?`
-  - [ ] `equal?`
-- [ ] numbers:
-  - [ ] `number?`
-  - [x] `+`
-  - [x] `-`
-  - [x] `*`
-  - [x] `/`
-  - [x] `=`
-  - [x] `<`
-  - [x] `>`
-  - [x] `<=`
-  - [x] `>=`
-  - [ ] `integer?`
-  - [ ] `real?`
-  - [ ] `zero?`
-  - [ ] `positive?`
-  - [ ] `negative?`
-  - [ ] `odd?`
-  - [ ] `even?`
-  - [ ] `abs`
-  - [ ] `min`
-  - [ ] `max`
-  - [ ] `modulo`
-  - [ ] `quotient`
-  - [ ] `remainder`
-  - [ ] `floor`
-  - [ ] `ceiling`
-  - [ ] `truncate`
-  - [ ] `round`
-  - [ ] `square`
-  - [ ] `sqrt`
-  - [ ] `expt`
-  - [ ] `number->string`
-  - [ ] `string->number`
-- [ ] booleans:
-  - [ ] `boolean?`
-  - [x] `not`
-  - [x] `and`
-  - [x] `or`
-- [ ] pairs and lists:
-  - [ ] `pair?`
-  - [x] `cons`
-  - [x] `car`
-  - [x] `cdr`
-  - [x] `caar`
-  - [x] `cadr`
-  - [x] `cdar`
-  - [x] `cddr`
-  - [x] `caaar`, `caadr`, ..., `cddar`, `cdddr`
-  - [x] `null?`
-  - [ ] `list?`
-  - [ ] `make-list`
-  - [x] `list`
-  - [ ] `length`
-  - [ ] `append`
-  - [ ] `reverse`
-  - [ ] `list-tail`
-  - [ ] `list-ref`
-  - [ ] `memq`
-  - [ ] `memv`
-  - [ ] `member`
-  - [ ] `assq`
-  - [ ] `assv`
-  - [ ] `assoc`
-  - [ ] `list-copy`
-- [ ] symbols:
-  - [ ] `symbol?`
-  - [ ] `symbol->string`
-  - [ ] `string->symbol`
-- [ ] characters:
-  - [ ] `char?`
-  - [ ] `char=?`
-  - [ ] `char<?`
-  - [ ] `char>?`
-  - [ ] `char<=?`
-  - [ ] `char>=?`
-  - [ ] `char-alphabetic?`
-  - [ ] `char-numeric?`
-  - [ ] `char-whitespace?`
-  - [ ] `char-upper-case?`
-  - [ ] `char-lower-case?`
-  - [ ] `digit-value`
-  - [ ] `char->integer`
-  - [ ] `integer->char`
-  - [ ] `char-upcase`
-  - [ ] `char-downcase`
-  - [ ] `char-foldcase`
-- [ ] strings:
-  - [ ] `string?`
-  - [ ] `string=?`
-  - [ ] `string<?`
-  - [ ] `string>?`
-  - [ ] `string<=?`
-  - [ ] `string>=?`
-  - [ ] `make-string`
-  - [ ] `string`
-  - [ ] `string-length`
-  - [ ] `string-ref`
-  - [x] `string-set!`
-  - [ ] `string-upcase`
-  - [ ] `string-downcase`
-  - [ ] `string-foldcase`
-  - [ ] `substring`
-  - [ ] `string-append`
-  - [ ] `string->list`
-  - [ ] `list->string`
-  - [ ] `string-copy`
-  - [ ] `string-copy!`
-  - [ ] `string-fill!`
-- [ ] controls:
-  - [ ] `procedure?`
-  - [x] `apply`
-  - [x] `eval`
-  - [x] `map`
-  - [ ] `string-map`
-  - [ ] `for-each`
-  - [ ] `string-for-each`
-- [ ] ports:
-  - [ ] `port?`
-  - [ ] `call-with-port`
-  - [ ] `call-with-input-file`
-  - [ ] `call-with-output-file`
-  - [ ] `input-port?`
-  - [ ] `output-port?`
-  - [ ] `input-port-open?`
-  - [ ] `output-port-open?`
-  - [ ] `current-input-port`
-  - [ ] `current-output-port`
-  - [ ] `current-error-port`
-  - [ ] `open-input-file`
-  - [ ] `open-output-file`
-  - [ ] `close-port`
-  - [ ] `close-input-port`
-  - [ ] `close-output-port`
-  - [ ] `open-input-string`
-  - [ ] `open-output-string`
-  - [ ] `get-output-string`
-  - [x] `read`
-  - [ ] `read-char`
-  - [ ] `peek-char`
-  - [ ] `read-line`
-  - [ ] `eof-object?`
-  - [ ] `eof-object`
-  - [ ] `char-ready?`
-  - [ ] `read-string`
-  - [ ] `write`
-  - [x] `display`
-  - [x] `newline`
-  - [ ] `write-char`
-  - [ ] `write-string`
-  - [ ] `flush-output-port`
-- [ ] system interface:
-  - [x] `load`
-  - [ ] `file-exists?`
-  - [ ] `delete-file`
-  - [ ] `command-line`
-  - [x] `exit`
-  - [ ] `get-environment-variable`
-  - [ ] `get-environment-variables`
-  - [ ] `current-second`
->>>>>>> 6fd196cc
 
 ## Дополнительные требования:
 
