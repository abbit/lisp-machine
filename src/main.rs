--- conflicted
+++ resolved
@@ -36,11 +36,7 @@
                         std::process::exit(1);
                     }
                 };
-<<<<<<< HEAD
-                match engine.eval::<Expr>(src).unwrap() {
-=======
                 match engine.eval::<Expr>(src) {
->>>>>>> 6fd196cc
                     Ok(val) => {
                         println!("{}", val.unwrap());
                         std::process::exit(0);
