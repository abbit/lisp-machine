--- conflicted
+++ resolved
@@ -33,16 +33,9 @@
                 if input.trim().is_empty() {
                     continue;
                 }
-
-<<<<<<< HEAD
-                match engine.eval::<Expr>(&input).unwrap() {
-                    Ok(expr) => {
-                        println!("{}", expr);
-=======
                 match engine.eval::<Expr>(&input) {
                     Ok(expr) => {
                         println!("{}", expr.unwrap());
->>>>>>> 6fd196cc
                     }
                     Err(err) => println!("Error: {}", err),
                 }
