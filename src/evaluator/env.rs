use super::primitives::{
    chars, convert, equal, eval, forms, io, lists, macros, nums, ports, strings, system, types,
};
use crate::expr::{port::Port, Expr, FromExpr, FromExprResult, Procedure};
use core::fmt;
use std::{cell::RefCell, collections::HashMap, path::PathBuf, rc::Rc};

#[derive(Debug, PartialEq, Clone)]
struct Env {
    bindings: HashMap<String, Expr>,
    macros: HashMap<String, Procedure>,
    parent: Option<EnvRef>,
    cwd: PathBuf,
    cur_input_port: Rc<RefCell<Port>>,
    cur_output_port: Rc<RefCell<Port>>,
}

impl Default for Env {
    fn default() -> Self {
        Self {
            bindings: HashMap::new(),
            macros: HashMap::new(),
            parent: None,
            cwd: PathBuf::new(),
            cur_input_port: Rc::new(RefCell::new(Port::new_stdin())),
            cur_output_port: Rc::new(RefCell::new(Port::new_stdout())),
        }
    }
}

impl Env {
    fn extend(parent: EnvRef) -> Env {
        let cwd = parent.0.borrow().cwd.clone();
        let cur_input_port = parent.0.borrow().cur_input_port.clone();
        let cur_output_port = parent.0.borrow().cur_output_port.clone();

        Env {
            cwd,
            cur_input_port,
            cur_output_port,
            bindings: HashMap::new(),
            macros: HashMap::new(),
            parent: Some(parent),
        }
    }

    fn has(&self, name: &str) -> bool {
        self.bindings.contains_key(name)
    }

    fn get(&self, name: &str) -> Option<Expr> {
        match self.bindings.get(name) {
            Some(value) => Some(value.clone()),
            None => self.parent.as_ref().and_then(|e| e.get_expr(name).clone()),
        }
    }

    fn add(&mut self, name: String, val: Expr) {
        self.bindings.insert(name, val);
    }

    fn set(&mut self, name: String, val: Expr) -> Result<(), String> {
        #[allow(clippy::map_entry)]
        // false positive, using contains_key() to avoid cloning name
        if self.bindings.contains_key(&name) {
            self.bindings.insert(name, val);
            Ok(())
        } else {
            match &mut self.parent {
                Some(parent) => parent.set(name, val),
                None => Err(format!("symbol '{}' is not defined", name)),
            }
        }
    }

    fn has_macro(&self, name: &str) -> bool {
        self.macros.contains_key(name)
    }

    fn get_macro(&self, name: &str) -> Option<Procedure> {
        match self.macros.get(name) {
            Some(value) => Some(value.clone()),
            None => self.parent.as_ref().and_then(|e| e.get_macro(name).clone()),
        }
    }

    fn add_macro(&mut self, name: String, macro_: Procedure) {
        self.macros.insert(name, macro_);
    }
}

// macro for adding special forms and built-in procedures to the environment
macro_rules! insert_procedures(
    { $env:expr, $($proc:expr,)* } => {
        {
            $(
                $env.add(
                    $proc.0.to_string(),
                    $crate::expr::Procedure::new_atomic($proc.0.to_string(), $proc.1, $proc.2, $proc.3),
                );
            )*
        }
    };
);

#[derive(Clone, Default)]
/// Reference to the environment.
///
/// Environment holds:
/// - bindings of symbols to expressions.
/// - current working directory.
/// - reference to the parent environment.
pub struct EnvRef(Rc<RefCell<Env>>);

impl PartialEq for EnvRef {
    fn eq(&self, other: &Self) -> bool {
        Rc::ptr_eq(&self.0, &other.0)
    }
}

impl fmt::Debug for EnvRef {
    fn fmt(&self, f: &mut fmt::Formatter) -> fmt::Result {
        write!(f, "EnvRef({:?})", Rc::as_ptr(&self.0))
    }
}

impl EnvRef {
    /// Checks if `self` is the root environment.
    pub fn is_root(&self) -> bool {
        self.0.borrow().parent.is_none()
    }

    /// Creates a reference to the deep copy of underlying environment.
    pub fn copy(&self) -> Self {
        EnvRef(Rc::new(RefCell::new(self.0.borrow().clone())))
    }

    /// Creates a reference to a new environment that has this environment as a parent.
    pub fn extend(&self) -> Self {
        EnvRef(Rc::new(RefCell::new(Env::extend(self.clone()))))
    }

    /// Checks if `self` contains a binding with `name`.
    pub fn has(&self, name: &str) -> bool {
        self.0.borrow().has(name)
    }

    /// Checks if `self` contains a macro with `name`.
    pub fn has_macro(&self, name: &str) -> bool {
        self.0.borrow().has_macro(name)
    }

    /// Returns the expression bound to `name`.

    /// If the no expression is found, returns [`None`].
    pub fn get_expr(&self, name: &str) -> Option<Expr> {
        self.0.borrow().get(name)
    }

    /// [`get_expr`](#method.get_expr) with a type conversion.
    ///
    /// If no binding is found for `name`, returns [`None`].
    ///
    /// If binding is found returns [`Some`] with result of conversion [`FromExprResult`].
    pub fn get<T: FromExpr>(&self, name: &str) -> Option<FromExprResult<T>> {
        Some(T::from_expr(self.get_expr(name)?))
    }

    /// Adds a new binding to the environment.
    /// If the binding already exists, it is overwritten.
    pub fn add<T: Into<Expr>>(&mut self, name: String, expr: T) {
        self.0.borrow_mut().add(name, expr.into())
    }

    /// Sets new value to an existing binding.
    /// Returns an [`Err`] if the binding does not exist.
    pub fn set<T: Into<Expr>>(&mut self, name: String, expr: T) -> Result<(), String> {
        self.0.borrow_mut().set(name, expr.into())
    }

    pub(super) fn get_macro(&self, name: &str) -> Option<Procedure> {
        self.0.borrow().get_macro(name)
    }

    pub(super) fn add_macro(&mut self, name: String, macro_: Procedure) {
        self.0.borrow_mut().add_macro(name, macro_)
    }

    /// Returns the current working directory of the environment.
    pub fn cwd(&self) -> PathBuf {
        self.0.borrow().cwd.clone()
    }

    /// Sets the current working directory of the environment.
    pub fn set_cwd(&mut self, cwd: PathBuf) {
        self.0.borrow_mut().cwd = cwd;
    }

    /// Returns the current input port of the environment.
    pub fn current_input_port(&self) -> Rc<RefCell<Port>> {
        self.0.borrow().cur_input_port.clone()
    }

    /// Returns the current output port of the environment.
    pub fn current_output_port(&self) -> Rc<RefCell<Port>> {
        self.0.borrow().cur_output_port.clone()
    }

    /// Sets the current input port of the environment.
    pub fn set_current_input_port(&mut self, port: Rc<RefCell<Port>>) {
        self.0.borrow_mut().cur_input_port = port;
    }

    /// Sets the current output port of the environment.
    pub fn set_current_output_port(&mut self, port: Rc<RefCell<Port>>) {
        self.0.borrow_mut().cur_output_port = port;
    }
}

pub fn new_root_env() -> EnvRef {
    let mut env = EnvRef::default();
    env.set_cwd(std::env::current_dir().expect("failed to get current working directory"));

    insert_procedures! {
        env,
        // core forms
        forms::lambda,
        forms::define,
        forms::set,
        forms::let_,
        forms::letrec,
        forms::quote,
        forms::quasiquote,
        forms::if_,
        forms::cond,
        forms::begin,
        forms::do_,
        // macros
        macros::define_macro,
        // evaluation
        eval::eval,
        eval::apply,
        // equivalence
        equal::eqv,
        equal::equal,
        // boolean
        // arithmetic
        nums::add,
        nums::sub,
        nums::mult,
        nums::divide,
        // comparison
        nums::less,
        nums::equal,
        nums::more,
        nums::abs,
        nums::sqrt,
        nums::square,
        nums::expt,
        nums::min,
        nums::max,
        nums::round,
        nums::truncate,
        nums::ceiling,
        nums::floor,
        nums::is_integer,
        nums::quotient,
        nums::remainder,
        nums::modulo,
        // equal
        equal::eqv,
        equal::eq,
        equal::equal,
        // list operations
        lists::cons,
        lists::car_,
        lists::cdr_,
        lists::make_list,
        lists::list_copy,
        // type convertion
        convert::number_to_string,
        convert::string_to_number,
        convert::char_to_integer,
        convert::integer_to_char,
        convert::string_to_list,
        convert::symbol_to_string,
        convert::string_to_symbol,
        // type checking
        types::is_pair,
        types::is_number,
        types::is_symbol,
        types::is_string,
        types::is_procedure,
        types::is_char,
        types::is_port,
        // system interaction
        system::include,
        system::load,
        system::file_exists,
        system::delete_file,
        system::command_line,
        system::exit,
        system::current_second,
<<<<<<< HEAD
        system::get_environment_variables,
        system::get_environment_variable,
=======
        system::error,
>>>>>>> 208d5eae
        //strings
        strings::string_set,
        strings::string_eq,
        strings::string_lt,
        strings::string_gt,
        strings::string_le,
        strings::string_ge,
        strings::make_string,
        strings::string_,
        strings::string_length,
        strings::substring,
        strings::string_upcase,
        strings::string_downcase,
        strings::string_foldcase,
        strings::string_ref,
        strings::string_append,
        strings::string_copy_,
        strings::string_fill,
        // chars
        chars::char_upcase,
        chars::char_downcase,
        chars::char_foldcase,
        chars::is_char_whitespace,
        chars::is_char_upper_case,
        chars::is_char_lower_case,
        chars::is_char_alphabetic,
        chars::is_char_numeric,
        chars::digit_value,
        // ports
        ports::open_input_file,
        ports::open_output_file,
        ports::is_input_port,
        ports::is_output_port,
        ports::current_input_port,
        ports::current_output_port,
        ports::close_input_port,
        ports::close_output_port,
        ports::with_input_from_file,
        ports::with_output_to_file,
        ports::call_with_input_file,
        ports::call_with_output_file,
        // io
        io::read,
        io::read_char,
        io::read_string,
        io::write,
        io::write_char,
        io::write_string,
        io::display,
        io::newline,
    }

    env
}<|MERGE_RESOLUTION|>--- conflicted
+++ resolved
@@ -301,12 +301,9 @@
         system::command_line,
         system::exit,
         system::current_second,
-<<<<<<< HEAD
         system::get_environment_variables,
         system::get_environment_variable,
-=======
         system::error,
->>>>>>> 208d5eae
         //strings
         strings::string_set,
         strings::string_eq,
