use super::{
    env::EnvRef,
    error::{runtime_error, EvalError},
};
use crate::{
    evaluator::procedure::ApplyProcedure,
    expr::{
        proc_result_tailcall, proc_result_value, AsExprs, Expr, Exprs, ListKind, ProcedureResult,
        ProcedureReturn,
    },
    utils::debug,
};

pub type EvalResult = Result<Expr, EvalError>;

pub fn expand_macros(expr: Expr, env: &mut EnvRef) -> EvalResult {
    if !expr.is_list() {
        return Ok(expr);
    }

    let original_expr = expr.clone();

    let list = expr.into_list().unwrap();
    if !list.is_proper() || list.is_empty() {
        return Ok(original_expr);
    }

    // safe to unwrap because we just checked that list is not empty
    let (first_expr, cdr_list) = list.split_first().unwrap();
    // list is proper, so list layout is same as exprs list
    let mut expanded_cdr_list = Exprs::new();
    for expr in cdr_list {
        expanded_cdr_list.push_back(expand_macros(expr, env)?);
    }

    match first_expr {
        Expr::Symbol(proc_name) => match env.get_macro(&proc_name) {
            // expr is a macro call
            // evaluate a macro and return result
            Some(macro_proc) => {
                debug!("expand_macros: {}", original_expr);
                let expanded_expr = match macro_proc.apply(expanded_cdr_list, env)? {
                    ProcedureReturn::Value(expr) => expr,
                    ProcedureReturn::TailCall(expr, mut eval_env) => {
                        debug!("expand_macro_tailcall_expr: {}", expr);
                        // using eval_expanede_expr here
                        // so we do not call make unnecessary expand_macros
                        eval_expanded_expr(expr, &mut eval_env)?
                    }
                };
                // return with expand_macros call
                // so we also expand macro calls from expanded macro
                expand_macros(expanded_expr, env)
            }
            // expr is a call, but not a macro call
            // so apply it and return result
            None => {
                expanded_cdr_list.push_front(Expr::new_symbol(proc_name));
                Ok(Expr::new_proper_list(expanded_cdr_list))
            }
        },
        // expr is a call, but not a macro call
        // so construct expr back and return it
        first_expr => {
            expanded_cdr_list.push_front(first_expr);
            Ok(Expr::new_proper_list(expanded_cdr_list))
        }
    }
}

pub fn eval_exprs<I: IntoIterator<Item = Expr>>(exprs: I, env: &mut EnvRef) -> EvalResult {
    let res = exprs
        .into_iter()
        .try_fold(Expr::Void, |_, expr| eval_expr(expr, env))?;

    Ok(res)
}

pub fn eval_exprs_with_tailcall(exprs: Exprs, env: &mut EnvRef) -> ProcedureResult {
    let (exprs_but_tail, expr_tail) = match exprs.split_tail() {
        Some(split) => split,
        None => return proc_result_value!(Expr::Void),
    };

    for expr in exprs_but_tail {
        eval_expr(expr, env)?;
    }

    proc_result_tailcall!(expr_tail, env)
}

pub fn eval_expr(expr: Expr, env: &mut EnvRef) -> EvalResult {
<<<<<<< HEAD
    let original_expr = expr.clone();
=======
    #[cfg(debug_assertions)]
    let original_expr = expr.clone(); // for debug purposes
>>>>>>> 6fd196cc
    debug!("eval_expr: {}", expr);
    let expr = expand_macros(expr, env)?;
    let evaluated = eval_expanded_expr(expr, env)?;
    debug!("evaluated: {} -> {}", original_expr, evaluated);
    Ok(evaluated)
}

fn eval_expanded_expr(mut expr: Expr, env: &mut EnvRef) -> EvalResult {
    debug!("eval_expanded_expr: {}", expr);
    let mut env = env.clone();
    loop {
        match expr {
            expr @ Expr::Boolean(_) => return Ok(expr),
            expr @ Expr::Integer(_) => return Ok(expr),
            expr @ Expr::Float(_) => return Ok(expr),
            expr @ Expr::Char(_) => return Ok(expr),
            expr @ Expr::String(_) => return Ok(expr),
            Expr::Symbol(symbol) => return eval_symbol(symbol, &mut env),
            Expr::List(list) => match list.kind() {
                ListKind::Proper => match eval_list(list.into(), &mut env)? {
                    ProcedureReturn::Value(e) => return Ok(e),
                    ProcedureReturn::TailCall(e, eval_env) => {
                        expr = e;
                        env = eval_env;
                        debug!("tailcall: {} in {:?}", expr, env);
                    }
                },
                ListKind::Dotted => return Err(runtime_error!("dotted list cannot be evaluated")),
            },
            Expr::Void => return Err(runtime_error!("void object cannot be evaluated")),
            Expr::Procedure(_) => {
                return Err(runtime_error!("procedure object cannot be evaluated"))
            }
        }
    }
}

fn eval_symbol(symbol: String, env: &mut EnvRef) -> EvalResult {
    debug!("eval_symbol: {}", symbol);
    let value = env
        .get_expr(&symbol)
        .ok_or(runtime_error!("undefined symbol: {}", symbol))?;
    debug!("symbol {} resolved to {}", symbol, value);
    Ok(value)
}

fn eval_list(mut list: Exprs, env: &mut EnvRef) -> ProcedureResult {
    debug!("eval_list: {:?}", list);

    let proc = list
        .pop_front()
        .ok_or(runtime_error!("empty list cannot be evaluated"))
        .and_then(|expr| eval_expr(expr, env))?
        .into_procedure()
        .map_err(|expr| {
            runtime_error!("expected procedure as first element of call, got {}", expr)
        })?;

    let mut args = list;
    if !proc.is_special_form() {
        // if procedure is not a special form, evaluate arguments first
        args = args
            .into_iter()
            .map(|arg| eval_expr(arg, env))
            .collect::<Result<Exprs, EvalError>>()?;
    }

    proc.apply(args, env)
}

#[cfg(test)]
mod tests {
    use super::*;
    use crate::{
        evaluator::env,
        expr::{Body, NamedProcedure, Procedure, ProcedureParams},
        exprs, parser,
    };

    fn eval_str(source: &str, env: &mut EnvRef) -> EvalResult {
        let exprs = parser::parse_str(source).unwrap();
        eval_exprs(exprs, env)
    }

    #[test]
    fn create_lambda() {
        let source = "(lambda (x) (* x x))";
        let mut env = env::new_root_env();
        let result = eval_str(source, &mut env).unwrap();

        match result {
            Expr::Procedure(proc) => match proc {
                Procedure::Compound(compound) => {
                    assert_eq!(
                        compound.params,
                        ProcedureParams::Fixed(vec!["x".to_string()])
                    );
                    assert_eq!(
                        compound.body,
                        Box::new(Body::new_single(Expr::new_proper_list(exprs![
                            Expr::Symbol("*".to_string()),
                            Expr::Symbol("x".to_string()),
                            Expr::Symbol("x".to_string())
                        ])))
                    );
                }
                _ => panic!("expected compound procedure"),
            },
            _ => panic!("expected procedure"),
        }
    }

    #[test]
    fn define_lambda() {
        let source = "(define square (lambda (x) (* x x)))";
        let mut env = env::new_root_env();
        let result = eval_str(source, &mut env).unwrap();

        assert_eq!(result, Expr::Void);
        match env.get_expr("square") {
            Some(Expr::Procedure(proc)) => match proc {
                Procedure::Compound(compound) => {
                    assert_eq!(
                        compound.params,
                        ProcedureParams::Fixed(vec!["x".to_string()])
                    );
                    assert_eq!(
                        compound.body,
                        Box::new(Body::new_single(Expr::new_proper_list(exprs![
                            Expr::Symbol("*".to_string()),
                            Expr::Symbol("x".to_string()),
                            Expr::Symbol("x".to_string())
                        ])))
                    );
                }
                _ => panic!("expected compound procedure"),
            },
            _ => panic!("expected procedure"),
        }
    }

    #[test]
    fn define_proc_with_fixed_param() {
        let source = "(define (square x) (* x x))";
        let mut env = env::new_root_env();
        let result = eval_str(source, &mut env).unwrap();

        assert_eq!(result, Expr::Void);
        match env.get_expr("square") {
            Some(Expr::Procedure(proc)) => match proc {
                Procedure::Compound(compound) => {
                    assert_eq!(compound.name(), "square");
                    assert_eq!(
                        compound.params,
                        ProcedureParams::Fixed(vec!["x".to_string()])
                    );
                    assert_eq!(
                        compound.body,
                        Box::new(Body::new_single(Expr::new_proper_list(exprs![
                            Expr::Symbol("*".to_string()),
                            Expr::Symbol("x".to_string()),
                            Expr::Symbol("x".to_string())
                        ])))
                    );
                }
                _ => panic!("expected compound procedure"),
            },
            _ => panic!("expected procedure"),
        }
    }

    #[test]
    fn define_proc_with_variadic_param() {
        let source = "(define (f . x) x)";
        let mut env = env::new_root_env();
        let result = eval_str(source, &mut env).unwrap();

        assert_eq!(result, Expr::Void);
        match env.get_expr("f") {
            Some(Expr::Procedure(proc)) => match proc {
                Procedure::Compound(compound) => {
                    assert_eq!(compound.name(), "f");
                    assert_eq!(compound.params, ProcedureParams::Variadic("x".to_string()));
                    assert_eq!(
                        compound.body,
                        Box::new(Body::new_single(Expr::Symbol("x".to_string())))
                    );
                }
                _ => panic!("expected compound procedure"),
            },
            _ => panic!("expected procedure"),
        }
    }

    #[test]
    fn define_proc_with_mixed_params() {
        let source = "(define (f x . y) (list x y))";
        let mut env = env::new_root_env();
        let result = eval_str(source, &mut env).unwrap();

        assert_eq!(result, Expr::Void);
        match env.get_expr("f") {
            Some(Expr::Procedure(proc)) => match proc {
                Procedure::Compound(compound) => {
                    assert_eq!(compound.name(), "f");
                    assert_eq!(
                        compound.params,
                        ProcedureParams::Mixed(vec!["x".to_string()], "y".to_string())
                    );
                    assert_eq!(
                        compound.body,
                        Box::new(Body::new_single(Expr::new_proper_list(exprs![
                            Expr::Symbol("list".to_string()),
                            Expr::Symbol("x".to_string()),
                            Expr::Symbol("y".to_string())
                        ])))
                    );
                }
                _ => panic!("expected compound procedure"),
            },
            _ => panic!("expected procedure"),
        }
    }

    #[test]
    fn define_macro() {
        let source = "
            (define-macro (infix infixed)
                (list (car (cdr infixed)) (car infixed) (car (cdr (cdr infixed)))))

            (infix (1 + 1))
        ";
        let mut env = env::new_root_env();

        assert!(env.get_macro("infix").is_none());
        let result = eval_str(source, &mut env).unwrap();
        assert!(env.get_macro("infix").is_some());
        assert_eq!(result, Expr::Integer(2));
    }
}<|MERGE_RESOLUTION|>--- conflicted
+++ resolved
@@ -90,12 +90,8 @@
 }
 
 pub fn eval_expr(expr: Expr, env: &mut EnvRef) -> EvalResult {
-<<<<<<< HEAD
-    let original_expr = expr.clone();
-=======
     #[cfg(debug_assertions)]
     let original_expr = expr.clone(); // for debug purposes
->>>>>>> 6fd196cc
     debug!("eval_expr: {}", expr);
     let expr = expand_macros(expr, env)?;
     let evaluated = eval_expanded_expr(expr, env)?;
